# ##### BEGIN GPL LICENSE BLOCK #####
#
#  This program is free software; you can redistribute it and/or
#  modify it under the terms of the GNU General Public License
#  as published by the Free Software Foundation; either version 2
#  of the License, or (at your option) any later version.
#
#  This program is distributed in the hope that it will be useful,
#  but WITHOUT ANY WARRANTY; without even the implied warranty of
#  MERCHANTABILITY or FITNESS FOR A PARTICULAR PURPOSE.  See the
#  GNU General Public License for more details.
#
#  You should have received a copy of the GNU General Public License
#  along with this program; if not, write to the Free Software Foundation,
#  Inc., 51 Franklin Street, Fifth Floor, Boston, MA 02110-1301, USA.
#
# ##### END GPL LICENSE BLOCK #####

'''
This file is a complete reboot of the AC3D export script that is used to export .ac format file into blender.

Reference to the .ac format is found here:
http://www.inivis.com/ac3d/man/ac3dfileformat.html

Some noted points that are important for consideration:
 - AC3D appears to use Left Handed axes, but with Y oriented "Up". Blender uses Right Handed axes, the export does provide a rotation matrix applied to the world object that corrects this, so "Up" in the blender becomes "Up" in the .AC file - it's configurable, so you can change how it rotates...
 - AC3D supports only one texture per surface. This is a UV texture map, so only blenders texmap is exported
 - Blender's Materials can have multiple textures per material - so a material + texure in AC3D requires a distinct and unique material in blender. The export uses a comparison of material properties to see if a material is the same as another one and then uses that material index for the .ac file.

TODO: Option to only export what's currently in the scene
TODO: Option to define "DefaultWhite" material
TODO: Add ability to only export selected items
TODO: Optionally over-write existing textures
'''


import os
import shutil
import struct

import bpy
import mathutils
from math import radians
from mathutils import Vector, Euler, Matrix
from bpy import *

DEBUG = True

def TRACE(message):
	if DEBUG:
		print(message)

###########################

class AcMat:
	'''
	Container class that defines the material properties of the .ac MATERIAL
	'''
	def __init__(self, export_config):
		self.name = 'DefaultWhite'	# string
		self.rgb = [1.0, 1.0, 1.0]			# [R,G,B]
		self.amb = [0.2, 0.2, 0.2]			# [R,G,B]
		self.emis = [0.0, 0.0, 0.0]			# [R,G,B]
		self.spec = [0.5, 0.5, 0.5]			# [R,G,B]
		self.shi = 10				# integer
		self.trans = 0				# float

		self.export_config = export_config

	def from_blender_mat(self, bl_mat):
		'''
		convert a blender material into a .ac format material
		'''
		self.name = bl_mat.name
		self.rgb = bl_mat.diffuse_color
		self.amb = [bl_mat.ambient, bl_mat.ambient, bl_mat.ambient]
		self.emis = [bl_mat.emit, bl_mat.emit, bl_mat.emit]
		self.spec = bl_mat.specular_color
		self.shi = int(bl_mat.specular_intensity * 100.0)
		self.trans = 1.0 - bl_mat.alpha

	def write_ac_material(self, ac_file):
		# MATERIAL %s rgb %f %f %f  amb %f %f %f  emis %f %f %f  spec %f %f %f  shi %d  trans %f

		ac_file.write('MATERIAL "{0}" rgb {1:.4f} {2:.4f} {3:.4f}  amb {4:.4f} {5:.4f} {6:.4f}  emis {7:.4f} {8:.4f} {9:.4f}  spec {10:.4f} {11:.4f} {12:.4f}  shi {13} trans {14:.4f}\n'.format(
							self.name,
							self.rgb[0], self.rgb[1], self.rgb[2],
							self.amb[0], self.amb[1], self.amb[2],
							self.emis[0], self.emis[1], self.emis[2],
							self.spec[0], self.spec[1], self.spec[2],
							self.shi,
							self.trans,
							))

	def same_as(self, _AcMat):
		bRet = False
		if self.rgb[0] == _AcMat.rgb[0] and \
			self.rgb[1] == _AcMat.rgb[1] and \
			self.rgb[2] == _AcMat.rgb[2] and \
			self.amb[0] == _AcMat.amb[0] and \
			self.amb[1] == _AcMat.amb[1] and \
			self.amb[2] == _AcMat.amb[2] and \
			self.emis[0] == _AcMat.emis[0] and \
			self.emis[1] == _AcMat.emis[1] and \
			self.emis[2] == _AcMat.emis[2] and \
			self.spec[0] == _AcMat.spec[0] and \
			self.spec[1] == _AcMat.spec[1] and \
			self.spec[2] == _AcMat.spec[2] and \
			self.shi == _AcMat.shi and \
			self.trans == _AcMat.trans:
			bRet = True
		return bRet

	def save_blender_texture(self, bl_mat):
		'''
		save first blender texture that has an impact on diffuse color
		'''
		pass

class AcSurf:
	class AcSurfFlags:
		def __init__(
				self,
				surf_type,
				is_smooth,
				is_twosided,
				):
			self.surf_type = surf_type
			self.smooth_shaded = is_smooth
			self.twosided = is_twosided

		def get_flags(self):
			n = self.surf_type & 0x0f
			if self.smooth_shaded:
				n = n | 0x10
			if self.twosided:
				n = n | 0x20
			return n

	def __init__(
			self,
			export_config,
			bl_face,
			bl_mats,
			is_two_sided,
			is_flipped,
			uv_tex_face,
			ac_obj,
			):
		self.export_config = export_config
		self.mat = 0		# material index for this surface
		self.refs = []		# list of vertex references from the parent mesh
		self.uv_refs = []	# list of UV referense for texture mapping
		self.bl_mats = bl_mats	# Sometimes a face/surface has no material to it .. so the material index is null...
		self.uv_face = uv_tex_face
		self.is_two_sided = is_two_sided
		self.is_flipped = is_flipped
		self.ac_surf_flags = self.AcSurfFlags(0, False, True)

		self.parse_blender_face(bl_face, ac_obj)

	def write_ac_surface(self, ac_file):
		surf_flags = self.ac_surf_flags.get_flags()
		ac_file.write('SURF {0:#X}\n'.format(surf_flags))
		ac_file.write('mat {0}\n'.format(self.mat))
		ac_file.write('refs {0}\n'.format(len(self.refs)))
		r = range(len(self.refs))
		if self.is_flipped:
			r = reversed(r)

		for n in r:
			surf_ref = self.refs[n]
			uv_ref = self.uv_refs[n]
			ac_file.write('{0} {1:.6f} {2:.6f}\n'.format(surf_ref, uv_ref[0], uv_ref[1]))

	def parse_blender_face(self, bl_face, ac_obj):
		# Create basic vertex reference list
		self.refs.append(bl_face.vertices_raw[0])
		self.refs.append(bl_face.vertices_raw[1])
		self.refs.append(bl_face.vertices_raw[2])

		if self.uv_face:
			self.uv_refs.append(self.uv_face.uv1)
			self.uv_refs.append(self.uv_face.uv2)
			self.uv_refs.append(self.uv_face.uv3)
		else:			
			self.uv_refs.append([0,0])
			self.uv_refs.append([0,0])
			self.uv_refs.append([0,0])
		# working on the basis that vertices are listed in ascending order - if the last vertex is less than the previous, it's a null vertex (so three sided poly)
		if bl_face.vertices_raw[3] != 0:
			self.refs.append(bl_face.vertices_raw[3])
			if self.uv_face:
				self.uv_refs.append(self.uv_face.uv4)
			else:
				self.uv_refs.append([0,0])

<<<<<<< HEAD
		# TRACE('Material index {0}'.format(bl_face.material_index))
		if len(self.bl_mats) > 0:
			self.mat = ac_obj.ac_mats[bl_face.material_index]
	
=======
		if len(self.bl_mats) > 0:
			self.mat = ac_obj.ac_mats[bl_face.material_index]

>>>>>>> 9daf9795
		self.ac_surf_flags.smooth_shaded = bl_face.use_smooth
		self.ac_surf_flags.twosided = self.is_two_sided
		
class AcObj:
	def __init__(
			self,
			export_config,
			bl_obj,
			):
		self.ac_mats = {}
		self.name = ''
		self.mesh = None
		self.export_config = export_config
		self.bl_obj = bl_obj
		self.bl_export_flag = False
		self.type = 'world'			# Type of object
		self.name = ''				# name of the object
		self.data = ''				# custom data (mesh name)
		self.tex_name = ''			# texture name (filename of texture)
		self.texrep = [1,1]			# texture repeat
		if bl_obj:
			self.location = export_config.global_matrix * bl_obj.matrix_local.to_translation()

			rotation = bl_obj.rotation_euler.to_quaternion()
			rotation.axis = export_config.global_matrix * rotation.axis
			#rotation.angle *= -1
			
			#global_matrix_abs = Matrix((
			#  [abs(a) for a in export_config.global_matrix[0]],
			#  [abs(a) for a in export_config.global_matrix[1]],
			#  [abs(a) for a in export_config.global_matrix[2]]
			#))
			
			#rotation = Euler(export_config.global_matrix * Vector(bl_obj.rotation_euler[:]))

			print(bl_obj.name, bl_obj.scale)			
			print('rot={0} -> {1}'.format(rotation, rotation.to_matrix()))

			self.rotation = rotation.to_matrix()

			matrix_scale = Matrix([[bl_obj.scale[0], 0, 0], [0, bl_obj.scale[1], 0], [0, 0, bl_obj.scale[2]]])
			
			print('scale={0}'.format(matrix_scale))
			
			self.vertex_transform = export_config.global_matrix * matrix_scale.to_4x4()
			
			self.is_flipped = bl_obj.scale[0] * bl_obj.scale[1] * bl_obj.scale[2] < 0
			
			print('vt={0}'.format(self.vertex_transform))

			#TRACE("Object: {0}".format(rotation))
		else:
			self.location = None		# translation location of the center relative to the parent object
			self.rotation = None		# 3x3 rotational matrix for vertices
			self.vertex_transform = None # 4x4 transformation matrix to be applied to each vertex
		self.url = ''				# url of the object (??!)
		self.crease = 30			# crease angle for smoothing
		self.vert_list = []			# list of Vector(X,Y,Z) objects
		self.surf_list = []			# list of attached surfaces
		self.face_list = []			# flattened surface list
		self.edge_list = []			# spare edge list (handles poly lines etc)
		self.children = []			# child objects
	
		self.export_conf = export_config

	def write_ac_output(self, ac_file):
		ac_file.write('OBJECT {0}\n'.format(self.type))
		if len(self.name) > 0:
			ac_file.write('name "{0}"\n'.format(self.name))

		if len(self.data) > 0:
			ac_file.write('data {0}\n'.format(len(self.data)))
			ac_file.write('{0}\n'.format(self.data))

		if len(self.tex_name) > 0:
			ac_file.write('texture "{0}"\n'.format(self.tex_name))
			ac_file.write('texrep {0} {1}\n'.format(self.texrep[0], self.texrep[1]))

		if self.location:
			ac_file.write('loc {0} {1} {2}\n'.format(self.location[0],self.location[1],self.location[2]))

		if self.rotation:
			rot = self.rotation
			ac_file.write('rot {0} {1} {2}  {3} {4} {5}  {6} {7} {8}\n'.format(rot[0][0],rot[0][1],rot[0][2],rot[1][0],rot[1][1],rot[1][2],rot[2][0],rot[2][1],rot[2][2]))

		if len(self.vert_list) > 0:
			ac_file.write('numvert {0}\n'.format(len(self.vert_list)))
			for vert in self.vert_list:
				ac_file.write('{0:.8f} {1:.8f} {2:.8f}\n'.format(vert[0],vert[1],vert[2]))

		if len(self.surf_list) > 0:
			ac_file.write('numsurf {0}\n'.format(len(self.surf_list)))
			for ac_surf in self.surf_list:
				ac_surf.write_ac_surface(ac_file)

		ac_file.write('kids {0}\n'.format(len(self.children)))
		for kid in self.children:
			kid.write_ac_output(ac_file)

	def parse_blender_object(self, ac_mats, str_pre):
		sSubType = ''
		if self.bl_obj != None:
			self.name = self.bl_obj.name
			self.mesh = self.bl_obj.data
			if self.bl_obj.type == 'LAMP':
				self.type = 'lamp'
				self.bl_export_flag = self.export_config.export_lamps
			elif self.bl_obj.type in ['MESH', 'LATTICE', 'CURVE', 'SURFACE']:
				self.type = 'poly'
				self.bl_export_flag = True
				if self.bl_obj.type == 'CURVE':
					sSubType = 'Polyline'
				elif self.bl_obj.type == 'SURFACE':
					sSubType = 'closedPolyline'
				elif self.bl_obj.type == 'MESH':
					self.mesh = self.bl_obj.to_mesh(bpy.context.scene, True, 'PREVIEW')
			elif self.bl_obj.type == 'EMPTY':
				self.type = 'group'
				self.bl_export_flag = True

			# Add any children

			if self.bl_export_flag:
				if self.type == 'poly':
					self.parse_blender_mesh(ac_mats, str_pre)

<<<<<<< HEAD
				if self.type == 'group':
					self.parse_sub_objects(ac_mats, str_pre)
=======
#				if self.type == 'group':
				self.parse_sub_objects(ac_mats)
>>>>>>> 9daf9795

				if self.type == 'lamp':
					self.parse_lamp()

	def parse_lamp(self):
		# Create Lamp information - I don't think AC3D does lamps...
		self.bl_export_flag = False

	def parse_sub_objects(self, ac_mats, str_pre):
		# Read the child objects and those who's parents are this object, we make child objects
		if self.export_conf.use_selection:
			bl_obj_list = [_obj for _obj in bpy.data.objects if _obj.parent == self.bl_obj and _obj.select == True]
		else:
			bl_obj_list = [_obj for _obj in bpy.data.objects if _obj.parent == self.bl_obj]
		
		bpy.data.scenes
# TODO: Option to only export from active layer
		TRACE("{0}+-{1}".format(str_pre, self.name))
		str_pre = str_pre + " "

		for bl_obj in bl_obj_list:
			ac_obj = AcObj(self.export_conf, bl_obj)
			ac_obj.parse_blender_object(ac_mats, str_pre)
			if ac_obj.bl_export_flag:
				self.children.append(ac_obj)
		
		del bl_obj_list

	def parse_blender_mesh(self, ac_mats, str_pre):
		# Export materials out first
		self.data = self.bl_obj.data.name
		TRACE("{0}+-{1} ({2})".format(str_pre, self.name, self.data))
		self.parse_blender_materials(self.bl_obj.material_slots, ac_mats)
		self.parse_vertices()
		self.parse_faces(self.bl_obj.data.show_double_sided)

	def parse_faces(self, bl_two_sided):

		uv_tex = None

		if len(self.mesh.uv_textures):
			uv_tex = self.mesh.uv_textures[0]

		for face_idx in range(len(self.mesh.faces)):
			bl_face = self.mesh.faces[face_idx]
			tex_face = None
			if uv_tex:
				tex_face = uv_tex.data[face_idx]

<<<<<<< HEAD
			ac_surf = AcSurf(self.export_conf, bl_face, self.bl_obj.data.materials, bl_two_sided, tex_face, self)
=======
			ac_surf = AcSurf(self.export_conf, bl_face, bl_two_sided, self.is_flipped, tex_face, self)
>>>>>>> 9daf9795
			self.surf_list.append(ac_surf)
		
	def parse_vertices(self):
		for vtex in self.mesh.vertices:
			self.vert_list.append((self.vertex_transform * vtex.co))
		
	def parse_blender_materials(self, material_slots, ac_mats):
		mat_index = 0
		for bl_mat_sl in material_slots:
			ac_mat = AcMat(self.export_conf)
			bl_mat = bl_mat_sl.material
			ac_mat.from_blender_mat(bl_mat)

			bUniqueMaterial = True
			for mat in ac_mats:
				if mat.same_as(ac_mat):
					ac_mat = mat
					bUniqueMaterial = False
					continue

			if bUniqueMaterial:
				ac_mats.append(ac_mat)

			# Check to see if there's a texture...
			if self.tex_name=='':
				# export it
				
				for tex_slot in bl_mat.texture_slots:
					if tex_slot and tex_slot.texture_coords == 'UV':
						bl_tex = tex_slot.texture
						bl_im = bl_tex.image
						tex_path = os.path.split(bl_im.filepath)
						tex_name=tex_path[1]
						export_tex = os.path.join(self.export_conf.exportdir, tex_name)
						# TRACE('Exporting texture "{0}" to "{1}"'.format(bl_im.filepath, export_tex))
# TODO: Optionally over-write existing textures
						if not os.path.exists(export_tex):
							if bl_im.packed_file:
								bl_im.file_format = 'PNG'
								bl_im.filepath = export_tex
								bl_im.unpack('WRITE_LOCAL')
							else:
								shutil.copy(bl_im.filepath, export_tex)
						# else:
							# TRACE('File already exists "{0}"- not overwriting!'.format(tex_name))
						
						self.tex_name = tex_name

			# Blender to AC3d index cross-reference
			# TRACE('Created Material {0} at index {1}'.format(ac_mats.index(ac_mat), mat_index))
			self.ac_mats[mat_index] = ac_mats.index(ac_mat)
			mat_index = mat_index + 1
	
	
class ExportConf:
	def __init__(
			self,
			operator,
			context,
			filepath,
			global_matrix,
			use_selection,
			use_render_layers,
			skip_data,
			global_coords,
			mircol_as_emis,
			mircol_as_amb,
			export_lamps,
			):
		# Stuff that needs to be available to the working classes (ha!)
		self.operator = operator
		self.context = context
		self.global_matrix = global_matrix
		self.use_selection = use_selection
		self.use_render_layers = use_render_layers
		self.skip_data = skip_data
		self.global_coords = global_coords
		self.mircol_as_emis = mircol_as_emis
		self.mircol_as_amb = mircol_as_amb
		self.export_lamps = export_lamps

		# used to determine relative file paths
		self.exportdir = os.path.dirname(filepath)
		self.ac_name = os.path.split(filepath)[1]
		TRACE('Exporting to {0}'.format(self.ac_name))

class ExportAC3D:
	def __init__(
			self,
			operator,
			context,
			filepath='',
			global_matrix=None,
			use_selection=False,
			use_render_layers=True,
			skip_data=False,
			global_coords=False,
			mircol_as_emis=True,
			mircol_as_amb=False,
			export_lamps=False,
			):

			self.export_conf = ExportConf(
										operator,
										context,
										filepath,
										global_matrix,
										use_selection,
										use_render_layers,
										skip_data,
										global_coords,
										mircol_as_emis,
										mircol_as_amb,
										export_lamps,
										)

			#TRACE("Global: {0}".format(global_matrix))

			self.ac_mats = []
			self.ac_world = None

			self.ac_world = AcObj(self.export_conf, None)

			self.ac_world.parse_sub_objects(self.ac_mats, "")

			# dump the contents of the lists to file
			ac_file = open(filepath, 'w')
			ac_file.write('AC3Db\n')
			for ac_mat in self.ac_mats:
				ac_mat.write_ac_material(ac_file)

			self.ac_world.write_ac_output(ac_file)

			ac_file.close()<|MERGE_RESOLUTION|>--- conflicted
+++ resolved
@@ -195,16 +195,10 @@
 			else:
 				self.uv_refs.append([0,0])
 
-<<<<<<< HEAD
 		# TRACE('Material index {0}'.format(bl_face.material_index))
 		if len(self.bl_mats) > 0:
 			self.mat = ac_obj.ac_mats[bl_face.material_index]
 	
-=======
-		if len(self.bl_mats) > 0:
-			self.mat = ac_obj.ac_mats[bl_face.material_index]
-
->>>>>>> 9daf9795
 		self.ac_surf_flags.smooth_shaded = bl_face.use_smooth
 		self.ac_surf_flags.twosided = self.is_two_sided
 		
@@ -230,7 +224,6 @@
 
 			rotation = bl_obj.rotation_euler.to_quaternion()
 			rotation.axis = export_config.global_matrix * rotation.axis
-			#rotation.angle *= -1
 			
 			#global_matrix_abs = Matrix((
 			#  [abs(a) for a in export_config.global_matrix[0]],
@@ -331,13 +324,8 @@
 				if self.type == 'poly':
 					self.parse_blender_mesh(ac_mats, str_pre)
 
-<<<<<<< HEAD
-				if self.type == 'group':
-					self.parse_sub_objects(ac_mats, str_pre)
-=======
-#				if self.type == 'group':
-				self.parse_sub_objects(ac_mats)
->>>>>>> 9daf9795
+#				if self.type == 'group': -> Objects also can have children
+				self.parse_sub_objects(ac_mats, str_pre)
 
 				if self.type == 'lamp':
 					self.parse_lamp()
@@ -387,11 +375,7 @@
 			if uv_tex:
 				tex_face = uv_tex.data[face_idx]
 
-<<<<<<< HEAD
-			ac_surf = AcSurf(self.export_conf, bl_face, self.bl_obj.data.materials, bl_two_sided, tex_face, self)
-=======
-			ac_surf = AcSurf(self.export_conf, bl_face, bl_two_sided, self.is_flipped, tex_face, self)
->>>>>>> 9daf9795
+			ac_surf = AcSurf(self.export_conf, bl_face, self.bl_obj.data.materials, bl_two_sided, self.is_flipped, tex_face, self)
 			self.surf_list.append(ac_surf)
 		
 	def parse_vertices(self):
